--- conflicted
+++ resolved
@@ -28,10 +28,7 @@
 
 // Parser object for finding the synchronization point in a MPEGTS stream
 // This works as follows: parse packets until all the following have been fulfilled
-<<<<<<< HEAD
-//
-=======
->>>>>>> a5729aa6
+
 //  1. Parse PAT to get PID->PMT mappings
 //  2. Parse PMTs to Find PID->PES mappings
 //  3. Parse PES to find H.264 SPS+PPS or equivalent
